--- conflicted
+++ resolved
@@ -23,10 +23,7 @@
 assists people when migrating to a new version.
 
 ## Next
-<<<<<<< HEAD
-=======
 - [32317](https://github.com/apache/superset/pull/32317) The horizontal filter bar feature is now out of testing/beta development and its feature flag `HORIZONTAL_FILTER_BAR` has been removed.
->>>>>>> dbc7db98
 - [31590](https://github.com/apache/superset/pull/31590) Marks the begining of intricate work around supporting dynamic Theming, and breaks support for [THEME_OVERRIDES](https://github.com/apache/superset/blob/732de4ac7fae88e29b7f123b6cbb2d7cd411b0e4/superset/config.py#L671) in favor of a new theming system based on AntD V5. Likely this will be in disrepair until settling over the 5.x lifecycle.
 - [31976](https://github.com/apache/superset/pull/31976) Removed the `DISABLE_LEGACY_DATASOURCE_EDITOR` feature flag. The previous value of the feature flag was `True` and now the feature is permanently removed.
 - [31959](https://github.com/apache/superset/pull/32000) Removes CSV_UPLOAD_MAX_SIZE config, use your web server to control file upload size.
