--- conflicted
+++ resolved
@@ -44,13 +44,9 @@
     os.environ["TERM"] = "xterm"
     os.environ["ELECTRON_DISABLE_GPU"] = "true"
     build_id = generate_build_id()
-<<<<<<< HEAD
     browser = os.getenv("CYPRESS_BROWSER", "electron")
 
     # Add --disable-dev-shm-usage for Chrome browser
-=======
-    browser = os.getenv("CYPRESS_BROWSER", "chrome")
->>>>>>> a3bfbd01
     chrome_flags = "--disable-dev-shm-usage"
 
     # Create Cypress command for a single test file
@@ -67,13 +63,8 @@
         os.environ.pop("CYPRESS_RECORD_KEY", None)
         cmd = (
             f"{XVFB_PRE_CMD} "
-<<<<<<< HEAD
             f"{cypress_cmd} --browser {browser} --headless "
-            f'--spec "{spec_list_str}" '
-=======
-            f"{cypress_cmd} --browser {browser} "
             f'--spec "{test_file}" '
->>>>>>> a3bfbd01
             f"-- {chrome_flags}"
         )
 
