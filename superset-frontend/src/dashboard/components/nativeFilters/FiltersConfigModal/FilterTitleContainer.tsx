/**
 * Licensed to the Apache Software Foundation (ASF) under one
 * or more contributor license agreements.  See the NOTICE file
 * distributed with this work for additional information
 * regarding copyright ownership.  The ASF licenses this file
 * to you under the Apache License, Version 2.0 (the
 * "License"); you may not use this file except in compliance
 * with the License.  You may obtain a copy of the License at
 *
 *   http://www.apache.org/licenses/LICENSE-2.0
 *
 * Unless required by applicable law or agreed to in writing,
 * software distributed under the License is distributed on an
 * "AS IS" BASIS, WITHOUT WARRANTIES OR CONDITIONS OF ANY
 * KIND, either express or implied.  See the License for the
 * specific language governing permissions and limitations
 * under the License.
 */
import { forwardRef, ReactNode } from 'react';

import { styled, t, useTheme } from '@superset-ui/core';
import Icons from 'src/components/Icons';
import { FilterRemoval } from './types';
import DraggableFilter from './DraggableFilter';

export const FilterTitle = styled.div`
  ${({ theme }) => `
      display: flex;
      align-items: center;
      padding: ${theme.sizeUnit * 2}px;
      width: 100%;
      border-radius: ${theme.borderRadius}px;
      cursor: pointer;
      &.active {
        color: ${theme.colorPrimaryActive};
        border-radius: ${theme.borderRadius}px;
        background-color: ${theme.colorPrimaryBg};
        span, .anticon {
          color: ${theme.colorIcon};
        }
      }
      &:hover {
        color: ${theme.colorPrimaryHover};
        span, .anticon {
          color: ${theme.colorPrimaryHover};
        }
      }
      &.errored div, &.errored .warning {
        color: ${theme.colorError};
      }
  `}
`;

<<<<<<< HEAD
const StyledTrashIcon = styled(Icons.Trash)`
  color: ${({ theme }) => theme.colorIcon};
`;

const StyledWarning = styled(Icons.Warning)`
  color: ${({ theme }) => theme.colorError};
=======
const StyledWarning = styled(Icons.ExclamationCircleOutlined)`
  color: ${({ theme }) => theme.colors.error.base};
>>>>>>> 4f166a03
  &.anticon {
    margin-left: auto;
  }
`;

const Container = styled.div`
  height: 100%;
  overflow-y: auto;
`;

interface Props {
  getFilterTitle: (filterId: string) => string;
  onChange: (filterId: string) => void;
  currentFilterId: string;
  removedFilters: Record<string, FilterRemoval>;
  onRemove: (id: string) => void;
  restoreFilter: (id: string) => void;
  onRearrange: (dragIndex: number, targetIndex: number) => void;
  filters: string[];
  erroredFilters: string[];
}

const FilterTitleContainer = forwardRef<HTMLDivElement, Props>(
  (
    {
      getFilterTitle,
      onChange,
      onRemove,
      restoreFilter,
      onRearrange,
      currentFilterId,
      removedFilters,
      filters,
      erroredFilters = [],
    },
    ref,
  ) => {
    const theme = useTheme();
    const renderComponent = (id: string) => {
      const isRemoved = !!removedFilters[id];
      const isErrored = erroredFilters.includes(id);
      const isActive = currentFilterId === id;
      const classNames = [];
      if (isErrored) {
        classNames.push('errored');
      }
      if (isActive) {
        classNames.push('active');
      }
      return (
        <FilterTitle
          role="tab"
          key={`filter-title-tab-${id}`}
          onClick={() => onChange(id)}
          className={classNames.join(' ')}
        >
          <div css={{ display: 'flex', width: '100%' }}>
            <div
              css={{
                alignItems: 'center',
                display: 'flex',
                wordBreak: 'break-all',
              }}
            >
              {isRemoved ? t('(Removed)') : getFilterTitle(id)}
            </div>
            {!removedFilters[id] && isErrored && (
              <StyledWarning className="warning" />
            )}
            {isRemoved && (
              <span
                css={{ alignSelf: 'flex-end', marginLeft: 'auto' }}
                role="button"
                data-test="undo-button"
                tabIndex={0}
                onClick={e => {
                  e.preventDefault();
                  restoreFilter(id);
                }}
              >
                {t('Undo?')}
              </span>
            )}
          </div>
          <div css={{ alignSelf: 'flex-start', marginLeft: 'auto' }}>
            {isRemoved ? null : (
              <Icons.DeleteOutlined
                iconColor={theme.colors.grayscale.light3}
                iconSize="m"
                onClick={event => {
                  event.stopPropagation();
                  onRemove(id);
                }}
                alt="RemoveFilter"
              />
            )}
          </div>
        </FilterTitle>
      );
    };

    const renderFilterGroups = () => {
      const items: ReactNode[] = [];
      filters.forEach((item, index) => {
        items.push(
          <DraggableFilter
            key={index}
            onRearrange={onRearrange}
            index={index}
            filterIds={[item]}
          >
            {renderComponent(item)}
          </DraggableFilter>,
        );
      });
      return items;
    };

    return (
      <Container data-test="filter-title-container" ref={ref}>
        {renderFilterGroups()}
      </Container>
    );
  },
);

export default FilterTitleContainer;<|MERGE_RESOLUTION|>--- conflicted
+++ resolved
@@ -51,17 +51,8 @@
   `}
 `;
 
-<<<<<<< HEAD
-const StyledTrashIcon = styled(Icons.Trash)`
-  color: ${({ theme }) => theme.colorIcon};
-`;
-
-const StyledWarning = styled(Icons.Warning)`
-  color: ${({ theme }) => theme.colorError};
-=======
 const StyledWarning = styled(Icons.ExclamationCircleOutlined)`
-  color: ${({ theme }) => theme.colors.error.base};
->>>>>>> 4f166a03
+  color: ${({ theme }) => theme.colorErrorText};
   &.anticon {
     margin-left: auto;
   }
