/**
 * Licensed to the Apache Software Foundation (ASF) under one
 * or more contributor license agreements.  See the NOTICE file
 * distributed with this work for additional information
 * regarding copyright ownership.  The ASF licenses this file
 * to you under the Apache License, Version 2.0 (the
 * "License"); you may not use this file except in compliance
 * with the License.  You may obtain a copy of the License at
 *
 *   http://www.apache.org/licenses/LICENSE-2.0
 *
 * Unless required by applicable law or agreed to in writing,
 * software distributed under the License is distributed on an
 * "AS IS" BASIS, WITHOUT WARRANTIES OR CONDITIONS OF ANY
 * KIND, either express or implied.  See the License for the
 * specific language governing permissions and limitations
 * under the License.
 */

import {
  CSSProperties,
  ReactNode,
  useEffect,
  useMemo,
  useRef,
  useState,
  PropsWithChildren,
  RefObject,
  FC,
} from 'react';

import { t, isFeatureEnabled, FeatureFlag, css } from '@superset-ui/core';
<<<<<<< HEAD
import {
  GenericLink,
  Tooltip,
  usePluginContext,
  ImageLoader,
} from 'src/components';
=======
import ImageLoader from 'src/components/ListViewCard/ImageLoader';
import { usePluginContext } from 'src/components/DynamicPlugins';
import { Tooltip } from 'src/components/Tooltip';
import { GenericLink } from 'src/components/GenericLink/GenericLink';
import { assetUrl } from 'src/utils/assetUrl';
>>>>>>> 347c1740
import { Theme } from '@emotion/react';

const FALLBACK_THUMBNAIL_URL = assetUrl(
  '/static/assets/images/chart-card-fallback.svg',
);

const TruncatedTextWithTooltip = ({
  children,
  tooltipText,
  ...props
}: PropsWithChildren<{
  tooltipText?: string;
}>) => {
  // Uses React.useState for testing purposes
  const [isTruncated, setIsTruncated] = useState(false);
  const ref = useRef<HTMLDivElement>(null);
  useEffect(() => {
    setIsTruncated(
      ref.current ? ref.current.scrollWidth > ref.current.clientWidth : false,
    );
  }, [children]);

  const div = (
    <div
      {...props}
      ref={ref}
      css={css`
        white-space: nowrap;
        overflow: hidden;
        text-overflow: ellipsis;
        display: block;
      `}
    >
      {children}
    </div>
  );

  return isTruncated ? (
    <Tooltip title={tooltipText || children}>{div}</Tooltip>
  ) : (
    div
  );
};

const MetadataItem: FC<{
  label: ReactNode;
  value: ReactNode;
  tooltipText?: string;
}> = ({ label, value, tooltipText }) => (
  <div
    css={(theme: Theme) => css`
      font-size: ${theme.fontSizeSM}px;
      display: flex;
      justify-content: space-between;

      &:not(:last-child) {
        margin-bottom: ${theme.sizeUnit}px;
      }
    `}
  >
    <span
      css={(theme: Theme) => css`
        margin-right: ${theme.sizeUnit * 4}px;
        color: ${theme.colors.grayscale.base};
      `}
    >
      {label}
    </span>
    <span
      css={css`
        min-width: 0;
      `}
    >
      <TruncatedTextWithTooltip tooltipText={tooltipText}>
        {value}
      </TruncatedTextWithTooltip>
    </span>
  </div>
);

const SliceAddedBadgePlaceholder: FC<{
  showThumbnails?: boolean;
  placeholderRef: (element: HTMLDivElement) => void;
}> = ({ showThumbnails, placeholderRef }) => (
  <div
    ref={placeholderRef}
    css={(theme: Theme) => css`
      /* Display styles */
      border: 1px solid ${theme.colorBorder};
      border-radius: ${theme.sizeUnit}px;
      color: ${theme.colorPrimaryText};
      font-size: ${theme.fontSizeXS}px;
      letter-spacing: 0.02em;
      padding: ${theme.sizeUnit / 2}px ${theme.sizeUnit * 2}px;
      margin-left: ${theme.sizeUnit * 4}px;
      pointer-events: none;

      /* Position styles */
      visibility: hidden;
      position: ${showThumbnails ? 'absolute' : 'unset'};
      top: ${showThumbnails ? '72px' : 'unset'};
      left: ${showThumbnails ? '84px' : 'unset'};
    `}
  >
    {t('Added')}
  </div>
);

const SliceAddedBadge: FC<{ placeholder?: HTMLDivElement }> = ({
  placeholder,
}) => (
  <div
    css={(theme: Theme) => css`
      /* Display styles */
      border: 1px solid ${theme.colorBorder};
      border-radius: ${theme.sizeUnit}px;
      color: ${theme.colorPrimaryText};
      font-size: ${theme.fontSizeXS}px;
      letter-spacing: 0.02em;
      padding: ${theme.sizeUnit / 2}px ${theme.sizeUnit * 2}px;
      margin-left: ${theme.sizeUnit * 4}px;
      pointer-events: none;

      /* Position styles */
      display: ${placeholder ? 'unset' : 'none'};
      position: absolute;
      top: ${placeholder ? `${placeholder.offsetTop}px` : 'unset'};
      left: ${placeholder ? `${placeholder.offsetLeft - 2}px` : 'unset'};
    `}
  >
    {t('Added')}
  </div>
);

const AddSliceCard: FC<{
  datasourceUrl?: string;
  datasourceName?: string;
  innerRef?: RefObject<HTMLDivElement>;
  isSelected?: boolean;
  lastModified?: string;
  sliceName: string;
  style?: CSSProperties;
  thumbnailUrl?: string | null;
  visType: string;
}> = ({
  datasourceUrl,
  datasourceName = '-',
  innerRef,
  isSelected = false,
  lastModified,
  sliceName,
  style = {},
  thumbnailUrl,
  visType,
}) => {
  const showThumbnails = isFeatureEnabled(FeatureFlag.Thumbnails);
  const [sliceAddedBadge, setSliceAddedBadge] = useState<HTMLDivElement>();
  const { mountedPluginMetadata } = usePluginContext();
  const vizName = useMemo(
    () => mountedPluginMetadata[visType]?.name || t('Unknown type'),
    [mountedPluginMetadata, visType],
  );

  return (
    <div ref={innerRef} style={style}>
      <div
        data-test="chart-card"
        css={(theme: Theme) => css`
          border: 1px solid ${theme.colorBorder};
          border-radius: ${theme.sizeUnit}px;
          padding: ${theme.sizeUnit * 4}px;
          margin: 0 ${theme.sizeUnit * 3}px ${theme.sizeUnit * 3}px
            ${theme.sizeUnit * 3}px;
          position: relative;
          cursor: ${isSelected ? 'not-allowed' : 'move'};
          white-space: nowrap;
          overflow: hidden;
          line-height: 1.3;
          color: ${theme.colorText};

          &:hover {
            //background: ${theme.colors.grayscale.light4};
          }

          opacity: ${isSelected ? 0.4 : 'unset'};
        `}
      >
        <div
          css={css`
            display: flex;
          `}
        >
          {showThumbnails ? (
            <div
              data-test="thumbnail"
              css={css`
                width: 146px;
                height: 82px;
                flex-shrink: 0;
                margin-right: 16px;
              `}
            >
              <ImageLoader
                src={thumbnailUrl || ''}
                fallback={FALLBACK_THUMBNAIL_URL}
                position="top"
              />
              {isSelected && showThumbnails ? (
                <SliceAddedBadgePlaceholder
                  placeholderRef={setSliceAddedBadge}
                  showThumbnails={showThumbnails}
                />
              ) : null}
            </div>
          ) : null}
          <div
            css={css`
              flex-grow: 1;
              min-width: 0;
            `}
          >
            <div
              data-test="card-title"
              css={(theme: Theme) => css`
                margin-bottom: ${theme.sizeUnit * 2}px;
                font-weight: ${theme.fontWeightStrong};
                display: flex;
                justify-content: space-between;
                align-items: center;
              `}
            >
              <TruncatedTextWithTooltip>{sliceName}</TruncatedTextWithTooltip>
              {isSelected && !showThumbnails ? (
                <SliceAddedBadgePlaceholder
                  placeholderRef={setSliceAddedBadge}
                />
              ) : null}
            </div>
            <div
              css={css`
                display: flex;
                flex-direction: column;
              `}
            >
              <MetadataItem label={t('Viz type')} value={vizName} />
              <MetadataItem
                label={t('Dataset')}
                value={
                  datasourceUrl ? (
                    <GenericLink to={datasourceUrl}>
                      {datasourceName}
                    </GenericLink>
                  ) : (
                    datasourceName
                  )
                }
                tooltipText={datasourceName}
              />
              <MetadataItem label={t('Modified')} value={lastModified} />
            </div>
          </div>
        </div>
      </div>
      <SliceAddedBadge placeholder={sliceAddedBadge} />
    </div>
  );
};

export default AddSliceCard;<|MERGE_RESOLUTION|>--- conflicted
+++ resolved
@@ -30,20 +30,13 @@
 } from 'react';
 
 import { t, isFeatureEnabled, FeatureFlag, css } from '@superset-ui/core';
-<<<<<<< HEAD
 import {
   GenericLink,
   Tooltip,
   usePluginContext,
   ImageLoader,
 } from 'src/components';
-=======
-import ImageLoader from 'src/components/ListViewCard/ImageLoader';
-import { usePluginContext } from 'src/components/DynamicPlugins';
-import { Tooltip } from 'src/components/Tooltip';
-import { GenericLink } from 'src/components/GenericLink/GenericLink';
 import { assetUrl } from 'src/utils/assetUrl';
->>>>>>> 347c1740
 import { Theme } from '@emotion/react';
 
 const FALLBACK_THUMBNAIL_URL = assetUrl(
