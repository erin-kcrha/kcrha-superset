--- conflicted
+++ resolved
@@ -46,11 +46,6 @@
     state: 'This is a tooltip for state',
   },
 };
-<<<<<<< HEAD
-
-export const DATASOURCE_ENDPOINT =
-  'glob:*/datasource/external_metadata_by_name/*';
-=======
 const DATASOURCE_ENDPOINT = 'glob:*/datasource/external_metadata_by_name/*';
 const routeProps = {
   history: {},
@@ -65,13 +60,6 @@
       useRouter: true,
     }),
   );
->>>>>>> a6af4f4d
-
-export const asyncRender = props =>
-  render(<DatasourceEditor {...props} />, {
-    useRedux: true,
-    initialState: { common: { currencies: ['USD', 'GBP', 'EUR'] } },
-  });
 
 describe('DatasourceEditor', () => {
   beforeEach(() => {
