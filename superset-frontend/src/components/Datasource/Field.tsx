--- conflicted
+++ resolved
@@ -19,14 +19,9 @@
 import { useCallback, ReactNode, ReactElement, cloneElement } from 'react';
 
 import { css, SupersetTheme } from '@superset-ui/core';
-<<<<<<< HEAD
+import { Icons } from 'src/components/Icons';
 import { FormItem, FormLabel } from '../Form';
 import { Tooltip } from '../Tooltip';
-=======
-import { Tooltip } from 'src/components/Tooltip';
-import { FormItem, FormLabel } from 'src/components/Form';
-import { Icons } from 'src/components/Icons';
->>>>>>> 73701b72
 
 const formItemInlineCss = css`
   .antd5-form-item-control-input-content {
@@ -98,7 +93,7 @@
           <div
             css={(theme: SupersetTheme) => ({
               color: theme.colors.grayscale.base,
-              [inline ? 'marginLeft' : 'marginTop']: theme.gridUnit,
+              [inline ? 'marginLeft' : 'marginTop']: theme.sizeUnit,
             })}
           >
             {description}
@@ -108,14 +103,8 @@
       {errorMessage && (
         <div
           css={(theme: SupersetTheme) => ({
-<<<<<<< HEAD
             color: theme.colorText,
             [inline ? 'marginLeft' : 'marginTop']: theme.sizeUnit,
-=======
-            color: theme.colors.error.base,
-            marginTop: -16,
-            fontSize: theme.typography.sizes.s,
->>>>>>> 73701b72
           })}
         >
           {errorMessage}
