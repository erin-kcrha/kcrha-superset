/**
 * Licensed to the Apache Software Foundation (ASF) under one
 * or more contributor license agreements.  See the NOTICE file
 * distributed with this work for additional information
 * regarding copyright ownership.  The ASF licenses this file
 * to you under the Apache License, Version 2.0 (the
 * "License"); you may not use this file except in compliance
 * with the License.  You may obtain a copy of the License at
 *
 *   http://www.apache.org/licenses/LICENSE-2.0
 *
 * Unless required by applicable law or agreed to in writing,
 * software distributed under the License is distributed on an
 * "AS IS" BASIS, WITHOUT WARRANTIES OR CONDITIONS OF ANY
 * KIND, either express or implied.  See the License for the
 * specific language governing permissions and limitations
 * under the License.
 */
import {
  forwardRef,
  FocusEvent,
  RefObject,
  useEffect,
  useMemo,
  useState,
  useCallback,
  ClipboardEvent,
  Ref,
  ReactElement,
} from 'react';

import {
  ensureIsArray,
  FAST_DEBOUNCE,
  t,
  usePrevious,
} from '@superset-ui/core';
import {
  LabeledValue as AntdLabeledValue,
  RefSelectProps,
} from 'antd/es/select';
import { debounce, isEqual, uniq } from 'lodash';
import {
  dropDownRenderHelper,
  getOption,
  getSuffixIcon,
  getValue,
  handleFilterOptionHelper,
  hasOption,
  isLabeledValue,
  isObject,
  mapOptions,
  mapValues,
  sortComparatorWithSearchHelper,
  sortSelectedFirstHelper,
  isEqual as utilsIsEqual,
} from './utils';
import { RawValue, SelectOptionsType, SelectProps } from './types';
import {
  StyledBulkActionsContainer,
  StyledCheckOutlined,
  StyledContainer,
  StyledHeader,
  StyledSelect,
  StyledStopOutlined,
} from './styles';
import {
  DEFAULT_SORT_COMPARATOR,
  EMPTY_OPTIONS,
  MAX_TAG_COUNT,
  TOKEN_SEPARATORS,
  VIRTUAL_THRESHOLD,
} from './constants';
import { Space } from '../Space';
import { Button } from '../Button';

/**
 * This component is a customized version of the Antdesign 4.X Select component
 * https://ant.design/components/select/.
 * This Select component provides an API that is tested against all the different use cases of Superset.
 * It limits and overrides the existing Antdesign API in order to keep their usage to the minimum
 * and to enforce simplification and standardization.
 * It is divided into two macro categories, Static and Async.
 * The Static type accepts a static array of options.
 * The Async type accepts a promise that will return the options.
 * Each of the categories come with different abilities. For a comprehensive guide please refer to
 * the storybook in src/components/Select/Select.stories.tsx.
 */
const Select = forwardRef(
  (
    {
      className,
      allowClear,
      allowNewOptions = false,
      allowSelectAll = true,
      ariaLabel,
      autoClearSearchValue = false,
      filterOption = true,
      header = null,
      headerPosition = 'top',
      helperText,
      invertSelection = false,
      labelInValue = false,
      loading,
      mode = 'single',
      name,
      notFoundContent,
      onBlur,
      onChange,
      onClear,
      onDropdownVisibleChange,
      onDeselect,
      onSearch,
      onSelect,
      optionFilterProps = ['label', 'value'],
      options,
      placeholder = t('Select ...'),
      showSearch = true,
      sortComparator = DEFAULT_SORT_COMPARATOR,
      tokenSeparators = TOKEN_SEPARATORS,
      value,
      getPopupContainer,
      oneLine,
      maxTagCount: propsMaxTagCount,
      virtual = undefined,
      ...props
    }: SelectProps,
    ref: Ref<RefSelectProps>,
  ) => {
    const isSingleMode = mode === 'single';
    const shouldShowSearch = allowNewOptions ? true : showSearch;
    const [selectValue, setSelectValue] = useState(value);
    const [inputValue, setInputValue] = useState('');
    const [isLoading, setIsLoading] = useState(loading);
    const [isDropdownVisible, setIsDropdownVisible] = useState(false);
    const [isSearching, setIsSearching] = useState(false);
    const [visibleOptions, setVisibleOptions] = useState<SelectOptionsType>([]);
    const [maxTagCount, setMaxTagCount] = useState(
      propsMaxTagCount ?? MAX_TAG_COUNT,
    );
    const [onChangeCount, setOnChangeCount] = useState(0);
    const previousChangeCount = usePrevious(onChangeCount, 0);
    const fireOnChange = useCallback(
      () => setOnChangeCount(onChangeCount + 1),
      [onChangeCount],
    );

    useEffect(() => {
      if (oneLine) {
        setMaxTagCount(isDropdownVisible ? 0 : 1);
      }
    }, [isDropdownVisible, oneLine]);

    const mappedMode = isSingleMode ? undefined : 'multiple';

    const sortSelectedFirst = useCallback(
      (a: AntdLabeledValue, b: AntdLabeledValue) =>
        sortSelectedFirstHelper(a, b, selectValue),
      [selectValue],
    );

    const sortComparatorWithSearch = useCallback(
      (a: AntdLabeledValue, b: AntdLabeledValue) =>
        sortComparatorWithSearchHelper(
          a,
          b,
          inputValue,
          sortSelectedFirst,
          sortComparator,
        ),
      [inputValue, sortComparator, isDropdownVisible],
    );

    const initialOptions = useMemo(
      () => (Array.isArray(options) ? options.slice() : EMPTY_OPTIONS),
      [options],
    );

    const initialOptionsSorted = useMemo(
      () => initialOptions.slice().sort(sortSelectedFirst),
      [initialOptions, sortSelectedFirst],
    );

    const [selectOptions, setSelectOptions] =
      useState<SelectOptionsType>(initialOptionsSorted);

    // add selected values to options list if they are not in it
    const fullSelectOptions = useMemo(() => {
      // check to see if selectOptions are grouped
      let groupedOptions: SelectOptionsType;
      if (selectOptions.some(opt => opt.options)) {
        groupedOptions = selectOptions.reduce(
          (acc, group) => [...acc, ...(group.options as SelectOptionsType)],
          [] as SelectOptionsType,
        );
      }
      const missingValues: SelectOptionsType = ensureIsArray(selectValue)
        .filter(
          opt => !hasOption(getValue(opt), groupedOptions || selectOptions),
        )
        .map(opt =>
          isLabeledValue(opt) ? opt : { value: opt, label: String(opt) },
        );
      const result =
        missingValues.length > 0
          ? missingValues.concat(selectOptions)
          : selectOptions;
      return result.slice().sort(sortSelectedFirst);
    }, [selectOptions, selectValue, sortSelectedFirst]);

    const enabledOptions = useMemo(
      () => visibleOptions.filter(option => !option.disabled),
      [visibleOptions],
    );

    const selectAllEligible = useMemo(
      () =>
        visibleOptions.filter(
          option =>
            (hasOption(option.value, selectValue) || !option.disabled) &&
            !option.isNewOption,
        ),
      [visibleOptions, selectValue],
    );

    const selectAllEnabled = useMemo(
      () =>
        !isSingleMode &&
        allowSelectAll &&
        selectOptions.length > 0 &&
        enabledOptions.length > 1,
      [
        isSingleMode,
        allowSelectAll,
        selectOptions.length,
        enabledOptions.length,
      ],
    );

    const selectAllMode = useMemo(
      () => ensureIsArray(selectValue).length === selectAllEligible.length + 1,
      [selectValue, selectAllEligible],
    );

    const bulkSelectCounts = useMemo(() => {
      const selectedValuesSet = new Set(
        ensureIsArray(selectValue).map(getValue),
      );
      return visibleOptions.reduce(
        (acc, option) => {
          const isSelected = selectedValuesSet.has(option.value);
          const isDisabled = option.disabled;
          const isNew = option.isNewOption;

          if (
            (!isDisabled || isSelected) &&
            ((isNew && isSelected) || !isNew)
          ) {
            acc.selectable += 1;
          }
          if (isSelected && !isDisabled) {
            acc.deselectable += 1;
          }
          return acc;
        },
        { selectable: 0, deselectable: 0 },
      );
    }, [visibleOptions, selectValue]);

    const handleOnSelect: SelectProps['onSelect'] = (selectedItem, option) => {
      if (isSingleMode) {
        // on select is fired in single value mode if the same value is selected
        const valueChanged = !utilsIsEqual(
          selectedItem,
          selectValue as RawValue | AntdLabeledValue,
          'value',
        );
        setSelectValue(selectedItem);
        if (valueChanged) {
          fireOnChange();
        }
      } else {
        setSelectValue(previousState => {
          const array = ensureIsArray(previousState);
          const value = getValue(selectedItem);
          if (!hasOption(value, array)) {
            const result = [...array, selectedItem];
            if (
              result.length === selectAllEligible.length &&
              selectAllEnabled
            ) {
              return isLabeledValue(selectedItem)
                ? ([...result] as AntdLabeledValue[])
                : ([...result] as (string | number)[]);
            }
            return result as AntdLabeledValue[];
          }
          return previousState;
        });
        fireOnChange();
      }
      onSelect?.(selectedItem, option);
    };

    const clear = () => {
      if (isSingleMode) {
        setSelectValue(undefined);
      } else {
        setSelectValue(
          fullSelectOptions
            .filter(
              option => option.disabled && hasOption(option.value, selectValue),
            )
            .map(option =>
              labelInValue
                ? {
                    label: option.label,
                    value: option.value,
                  }
                : option.value,
            )
            .filter(
              (val): val is RawValue => val !== null && val !== undefined,
            ),
        );
      }
      fireOnChange();
    };

    const handleOnDeselect: SelectProps['onDeselect'] = (value, option) => {
      if (Array.isArray(selectValue)) {
        const array = (selectValue as AntdLabeledValue[]).filter(
          element => getValue(element) !== getValue(value),
        );
        setSelectValue(array);

        // removes new option
        if (option.isNewOption) {
          const updatedOptions = fullSelectOptions.filter(
            option => getValue(option.value) !== getValue(value),
          );
          setSelectOptions(updatedOptions);
          setVisibleOptions(updatedOptions);
        }
      }
      fireOnChange();
      onDeselect?.(value, option);
    };

    const handleFilterOption = (search: string, option: AntdLabeledValue) =>
      handleFilterOptionHelper(search, option, optionFilterProps, filterOption);

    const handleOnSearch = debounce((search: string) => {
      const searchValue = search.trim();
      setIsSearching(!!searchValue);

      let updatedOptions = selectOptions;

      if (allowNewOptions) {
        const optionsWithoutTemporary = ensureIsArray(fullSelectOptions).filter(
          opt => !opt.isNewOption,
        );
        const shouldCreateNewOption =
          searchValue && !hasOption(searchValue, optionsWithoutTemporary, true);

        const newOption = shouldCreateNewOption && {
          label: searchValue,
          value: searchValue,
          isNewOption: true,
        };
        const cleanSelectOptions = ensureIsArray(fullSelectOptions).filter(
          opt => !opt.isNewOption || hasOption(opt.value, selectValue),
        );
        updatedOptions = newOption
          ? [newOption, ...cleanSelectOptions]
          : cleanSelectOptions;
        setSelectOptions(updatedOptions);
      }

      const filteredOptions = updatedOptions.filter(
        (option: AntdLabeledValue) => handleFilterOption(search, option),
      );

      setVisibleOptions(filteredOptions);
      setInputValue(searchValue);
      onSearch?.(searchValue);
    }, FAST_DEBOUNCE);

    useEffect(() => () => handleOnSearch.cancel(), [handleOnSearch]);

    const handleOnDropdownVisibleChange = (isDropdownVisible: boolean) => {
      setIsDropdownVisible(isDropdownVisible);

      setVisibleOptions(fullSelectOptions);
      // if no search input value, force sort options because it won't be sorted by
      // `filterSort`.
      if (isDropdownVisible && !inputValue && selectOptions.length > 1) {
        if (!isEqual(initialOptionsSorted, selectOptions)) {
          setSelectOptions(initialOptionsSorted);
        }
      }
      if (!isDropdownVisible) {
        setSelectOptions(initialOptionsSorted);
      }
      if (onDropdownVisibleChange) {
        onDropdownVisibleChange(isDropdownVisible);
      }
    };

    const handleSelectAll = useCallback(() => {
      if (isSingleMode) return;

      const optionsToSelect = isSearching
        ? visibleOptions.filter(option => !option.isNewOption)
        : enabledOptions;

      const currentValues = ensureIsArray(selectValue);
      const currentValuesSet = new Set(currentValues.map(getValue));

      const newValues = [...currentValues] as RawValue[];
      optionsToSelect.forEach(option => {
        if (
          option.value &&
          !option.disabled &&
          !currentValuesSet.has(option.value)
        ) {
          newValues.push(option.value);
        }
      });

      setSelectValue(newValues);
      fireOnChange();
    }, [
      isSingleMode,
      isSearching,
      visibleOptions,
      enabledOptions,
      selectValue,
      fireOnChange,
    ]);

    const handleDeselectAll = useCallback(() => {
      if (isSingleMode) return;

      const deselectionValues = new Set(enabledOptions.map(opt => opt.value));

      const newValues = ensureIsArray(selectValue).filter(item => {
        const itemValue = getValue(item);
        return !deselectionValues.has(itemValue);
      }) as AntdLabeledValue[];

      setSelectValue(newValues);
      fireOnChange();
    }, [isSingleMode, enabledOptions, selectValue, fireOnChange]);

    const bulkSelectComponent = useMemo(
      () => (
        <StyledBulkActionsContainer justify="center">
          <Button
<<<<<<< HEAD
=======
            type="link"
>>>>>>> e2a22d48
            buttonStyle="link"
            buttonSize="xsmall"
            disabled={bulkSelectCounts.selectable === 0}
            onMouseDown={e => {
              e.preventDefault();
              e.stopPropagation();
              handleSelectAll();
            }}
          >
            {`${t('Select all')} (${bulkSelectCounts.selectable})`}
          </Button>
          <Button
<<<<<<< HEAD
=======
            type="link"
>>>>>>> e2a22d48
            buttonStyle="link"
            buttonSize="xsmall"
            disabled={bulkSelectCounts.deselectable === 0}
            onMouseDown={e => {
              e.preventDefault();
              e.stopPropagation();
              handleDeselectAll();
            }}
          >
            {`${t('Deselect all')} (${bulkSelectCounts.deselectable})`}
          </Button>
        </StyledBulkActionsContainer>
      ),
      [
        handleSelectAll,
        handleDeselectAll,
        bulkSelectCounts.selectable,
        bulkSelectCounts.deselectable,
      ],
    );

    const dropdownRender = (
      originNode: ReactElement & { ref?: RefObject<HTMLElement> },
    ) =>
      dropDownRenderHelper(
        originNode,
        isDropdownVisible,
        isLoading,
        fullSelectOptions.length,
        helperText,
        undefined,
        selectAllEnabled ? bulkSelectComponent : undefined,
      );

    const handleClear = () => {
      clear();
      if (onClear) {
        onClear();
      }
    };

    useEffect(() => {
      // when `options` list is updated from component prop, reset states
      setSelectOptions(initialOptions);
      setVisibleOptions(initialOptions);
    }, [initialOptions]);

    useEffect(() => {
      if (loading !== undefined && loading !== isLoading) {
        setIsLoading(loading);
      }
    }, [isLoading, loading]);

    useEffect(() => {
      setSelectValue(value);
    }, [value]);

    const handleOnBlur = (event: FocusEvent<HTMLElement>) => {
      setInputValue('');
      onBlur?.(event);
    };

    const handleOnChange = useCallback(
      (values: any, options: any) => {
        // intercept onChange call to handle the select all case
        // if the "select all" option is selected, we want to send all options to the onChange,
        // otherwise we want to remove
        let newValues = values;
        let newOptions = options;
        if (!isSingleMode) {
          if (
            ensureIsArray(values).length === selectAllEligible.length &&
            selectAllMode
          ) {
            const array = selectAllEligible.filter(
              option => hasOption(option.value, selectValue) && option.disabled,
            );
            newValues = mapValues(array, labelInValue);
            newOptions = mapOptions(array);
          }
        }
        onChange?.(newValues, newOptions);
      },
      [
        isSingleMode,
        labelInValue,
        onChange,
        selectAllEligible,
        selectAllMode,
        selectValue,
      ],
    );

    useEffect(() => {
      if (onChangeCount !== previousChangeCount) {
        const array = ensureIsArray(selectValue);
        const set = new Set(array.map(getValue));
        const options = mapOptions(
          fullSelectOptions.filter(opt => set.has(opt.value)),
        );
        if (isSingleMode) {
          handleOnChange(selectValue, selectValue ? options[0] : undefined);
        } else {
          handleOnChange(array, options);
        }
      }
    }, [
      fullSelectOptions,
      handleOnChange,
      isSingleMode,
      onChange,
      onChangeCount,
      previousChangeCount,
      selectValue,
    ]);

    const omittedCount = useMemo(() => {
      const num_selected = ensureIsArray(selectValue).length;
      const num_shown = maxTagCount as number;
      return num_selected - num_shown - (selectAllMode ? 1 : 0);
    }, [maxTagCount, selectAllMode, selectValue]);

    const customMaxTagPlaceholder = () =>
      `+ ${omittedCount > 0 ? omittedCount : 1} ...`;

    // We can't remove the + tag so when Select All
    // is the only item omitted, we subtract one from maxTagCount
    let actualMaxTagCount = maxTagCount;
    if (
      actualMaxTagCount !== 'responsive' &&
      omittedCount === 0 &&
      selectAllMode
    ) {
      actualMaxTagCount -= 1;
    }

    const getPastedTextValue = useCallback(
      (text: string) => {
        const option = getOption(text, fullSelectOptions, true);
        if (!option && !allowNewOptions) {
          return undefined;
        }
        if (labelInValue) {
          const value: AntdLabeledValue = {
            label: text,
            value: text,
          };
          if (option) {
            value.label = isObject(option) ? option.label : option;
            value.value = isObject(option) ? option.value! : option;
          }
          return value;
        }
        return option ? (isObject(option) ? option.value! : option) : text;
      },
      [allowNewOptions, fullSelectOptions, labelInValue],
    );

    const onPaste = (e: ClipboardEvent<HTMLInputElement>) => {
      const pastedText = e.clipboardData.getData('text');
      if (isSingleMode) {
        const value = getPastedTextValue(pastedText);
        if (value) {
          setSelectValue(value);
        }
      } else {
        const token = tokenSeparators.find(token => pastedText.includes(token));
        const array = token ? uniq(pastedText.split(token)) : [pastedText];

        const newOptions: SelectOptionsType = [];

        const values = array
          .map(item => {
            const option = getOption(item, fullSelectOptions, true);
            if (!option && allowNewOptions) {
              const newOption = {
                label: item,
                value: item,
                isNewOption: true,
              };
              newOptions.push(newOption);
            }
            return getPastedTextValue(item);
          })
          .filter(item => item !== undefined);

        if (newOptions.length > 0) {
          const updatedOptions = [...fullSelectOptions, ...newOptions];
          setSelectOptions(updatedOptions);
          setVisibleOptions(updatedOptions);
        }
        if (labelInValue) {
          setSelectValue(previous => [
            ...((previous || []) as AntdLabeledValue[]),
            ...(values as AntdLabeledValue[]),
          ]);
        } else {
          setSelectValue(previous => [
            ...((previous || []) as string[]),
            ...(values as string[]),
          ]);
        }
      }
      fireOnChange();
    };

    return (
      <StyledContainer className={className} headerPosition={headerPosition}>
        {header && (
          <StyledHeader headerPosition={headerPosition}>{header}</StyledHeader>
        )}
        <StyledSelect
          id={name}
          allowClear={!isLoading && allowClear}
          aria-label={ariaLabel}
          autoClearSearchValue={autoClearSearchValue}
          dropdownRender={dropdownRender}
          filterOption={handleFilterOption}
          filterSort={sortComparatorWithSearch}
          getPopupContainer={
            getPopupContainer || (triggerNode => triggerNode.parentNode)
          }
          headerPosition={headerPosition}
          labelInValue={labelInValue}
          maxTagCount={actualMaxTagCount}
          maxTagPlaceholder={customMaxTagPlaceholder}
          mode={mappedMode}
          notFoundContent={isLoading ? t('Loading...') : notFoundContent}
          onBlur={handleOnBlur}
          onDeselect={handleOnDeselect}
          onDropdownVisibleChange={handleOnDropdownVisibleChange}
          // @ts-ignore
          onPaste={onPaste}
          onPopupScroll={undefined}
          onSearch={shouldShowSearch ? handleOnSearch : undefined}
          onSelect={handleOnSelect}
          onClear={handleClear}
          placeholder={placeholder}
          tokenSeparators={tokenSeparators}
          value={selectValue}
          virtual={
            virtual !== undefined
              ? virtual
              : fullSelectOptions.length > VIRTUAL_THRESHOLD
          }
          suffixIcon={getSuffixIcon(
            isLoading,
            shouldShowSearch,
            isDropdownVisible,
          )}
          menuItemSelectedIcon={
            invertSelection ? (
              <StyledStopOutlined iconSize="m" aria-label="stop" />
            ) : (
              <StyledCheckOutlined iconSize="m" aria-label="check" />
            )
          }
          options={visibleOptions}
          optionRender={option => <Space>{option.label || option.value}</Space>}
          oneLine={oneLine}
          css={props.css}
          {...props}
          showSearch={shouldShowSearch}
          ref={ref}
        />
      </StyledContainer>
    );
  },
);

export default Select;<|MERGE_RESOLUTION|>--- conflicted
+++ resolved
@@ -457,10 +457,7 @@
       () => (
         <StyledBulkActionsContainer justify="center">
           <Button
-<<<<<<< HEAD
-=======
             type="link"
->>>>>>> e2a22d48
             buttonStyle="link"
             buttonSize="xsmall"
             disabled={bulkSelectCounts.selectable === 0}
@@ -473,10 +470,7 @@
             {`${t('Select all')} (${bulkSelectCounts.selectable})`}
           </Button>
           <Button
-<<<<<<< HEAD
-=======
             type="link"
->>>>>>> e2a22d48
             buttonStyle="link"
             buttonSize="xsmall"
             disabled={bulkSelectCounts.deselectable === 0}
