--- conflicted
+++ resolved
@@ -30,7 +30,7 @@
     align-items: center;
 
     span {
-      padding: 0 ${theme.gridUnit * 2}px;
+      padding: 0 ${theme.sizeUnit * 2}px;
     }
 
     .toast__close,
@@ -40,14 +40,9 @@
   `}
 `;
 
-<<<<<<< HEAD
-const StyledIcon = (theme: SupersetTheme) => css`
+const notificationStyledIcon = (theme: SupersetTheme) => css`
   min-width: ${theme.sizeUnit * 5}px;
-=======
-const notificationStyledIcon = (theme: SupersetTheme) => css`
-  min-width: ${theme.gridUnit * 5}px;
->>>>>>> 4f166a03
-  color: ${theme.colors.grayscale.base};
+  color: ${theme.colorIcon};
   margin-right: 0;
 `;
 
