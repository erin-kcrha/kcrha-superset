/**
 * Licensed to the Apache Software Foundation (ASF) under one
 * or more contributor license agreements.  See the NOTICE file
 * distributed with this work for additional information
 * regarding copyright ownership.  The ASF licenses this file
 * to you under the Apache License, Version 2.0 (the
 * "License"); you may not use this file except in compliance
 * with the License.  You may obtain a copy of the License at
 *
 *   http://www.apache.org/licenses/LICENSE-2.0
 *
 * Unless required by applicable law or agreed to in writing,
 * software distributed under the License is distributed on an
 * "AS IS" BASIS, WITHOUT WARRANTIES OR CONDITIONS OF ANY
 * KIND, either express or implied.  See the License for the
 * specific language governing permissions and limitations
 * under the License.
 */

/*
 * Re-exporting of components in src/components to facilitate
 * their imports by other components.
 * E.g. import { Select } from 'src/components'
 */
export { default as Select } from './Select/Select';
export { default as AsyncSelect } from './Select/AsyncSelect';
export { default as Button } from './Button';
export { default as Card } from './Card';

// Vanilla Ant Design components from v5
export {
  AutoComplete,
  Col,
  Grid,
  Layout,
  Row,
  Skeleton,
  Tag,
  Tree,
  TreeSelect,
  Typography,
} from 'antd-v5';

// Vanilla Ant Design components from v4 that require migration
// eslint-disable-next-line no-restricted-imports
export { Upload } from 'antd'; // TODO: Remove antd

/*
 * Components that conflict with the ones in src/components.
 * We should try to avoid using Ant Design directly. The components
 * listed below may need review. Avoid incrementing this list by using
 * or extending the components in src/components.
 */
// TODO: Remove these imports
// eslint-disable-next-line no-restricted-imports
export {
  Breadcrumb as AntdBreadcrumb,
  Checkbox as AntdCheckbox,
  Collapse as AntdCollapse,
  Form as AntdForm,
<<<<<<< HEAD
  Input as AntdInput,
  Slider as AntdSlider,
  Tabs as AntdTabs,
  Tooltip as AntdTooltip,
=======
  Select as AntdSelect,
>>>>>>> dbc7db98
} from 'antd';

// Exported types
// eslint-disable-next-line no-restricted-imports
export type { FormInstance } from 'antd/lib/form'; // TODO: Remove antd
// eslint-disable-next-line no-restricted-imports
export type { RadioChangeEvent } from 'antd/lib/radio'; // TODO: Remove antd<|MERGE_RESOLUTION|>--- conflicted
+++ resolved
@@ -58,14 +58,10 @@
   Checkbox as AntdCheckbox,
   Collapse as AntdCollapse,
   Form as AntdForm,
-<<<<<<< HEAD
   Input as AntdInput,
   Slider as AntdSlider,
   Tabs as AntdTabs,
   Tooltip as AntdTooltip,
-=======
-  Select as AntdSelect,
->>>>>>> dbc7db98
 } from 'antd';
 
 // Exported types
