--- conflicted
+++ resolved
@@ -275,15 +275,9 @@
     bulkSelect: dataTestLocator('bulk-select'),
   },
   header: {
-<<<<<<< HEAD
     cardView: '[aria-label="card-view"]',
     listView: '[aria-label="list-view"]',
     sort: '[class="antd5-select-selection-search-input"][aria-label="Sort"]',
-=======
-    cardView: '[aria-label="appstore"]',
-    listView: '[aria-label="unordered-list"]',
-    sort: '[class="ant-select-selection-search-input"][aria-label="Sort"]',
->>>>>>> 11bc4965
     sortRecentlyModifiedMenuOption: '[label="Recently modified"]',
     sortAlphabeticalMenuOption: '[label="Alphabetical"]',
     sortDropdown: '.Select__menu',
