/**
 * Licensed to the Apache Software Foundation (ASF) under one
 * or more contributor license agreements.  See the NOTICE file
 * distributed with this work for additional information
 * regarding copyright ownership.  The ASF licenses this file
 * to you under the Apache License, Version 2.0 (the
 * "License"); you may not use this file except in compliance
 * with the License.  You may obtain a copy of the License at
 *
 *   http://www.apache.org/licenses/LICENSE-2.0
 *
 * Unless required by applicable law or agreed to in writing,
 * software distributed under the License is distributed on an
 * "AS IS" BASIS, WITHOUT WARRANTIES OR CONDITIONS OF ANY
 * KIND, either express or implied.  See the License for the
 * specific language governing permissions and limitations
 * under the License.
 */
/* eslint-disable import/no-extraneous-dependencies */
import {
  useCallback,
  useRef,
  ReactNode,
  HTMLProps,
  MutableRefObject,
  CSSProperties,
  DragEvent,
  useEffect,
} from 'react';
import { css, typedMemo, usePrevious } from '@superset-ui/core';
import {
  useTable,
  usePagination,
  useSortBy,
  useGlobalFilter,
  useColumnOrder,
  PluginHook,
  TableOptions,
  FilterType,
  IdType,
  Row,
} from 'react-table';
import { matchSorter, rankings } from 'match-sorter';
<<<<<<< HEAD
=======
import { styled, typedMemo, usePrevious } from '@superset-ui/core';
>>>>>>> 73701b72
import { isEqual } from 'lodash';
import { Space } from 'antd';
import GlobalFilter, { GlobalFilterProps } from './components/GlobalFilter';
import SelectPageSize, {
  SelectPageSizeProps,
  SizeOption,
} from './components/SelectPageSize';
import SimplePagination from './components/Pagination';
import useSticky from './hooks/useSticky';
import { PAGE_SIZE_OPTIONS } from '../consts';
import { sortAlphanumericCaseInsensitive } from './utils/sortAlphanumericCaseInsensitive';
import { SearchOption, SortByItem } from '../types';
import SearchSelectDropdown from './components/SearchSelectDropdown';

export interface DataTableProps<D extends object> extends TableOptions<D> {
  tableClassName?: string;
  searchInput?: boolean | GlobalFilterProps<D>['searchInput'];
  selectPageSize?: boolean | SelectPageSizeProps['selectRenderer'];
  pageSizeOptions?: SizeOption[]; // available page size options
  maxPageItemCount?: number;
  hooks?: PluginHook<D>[]; // any additional hooks
  width?: string | number;
  height?: string | number;
  serverPagination?: boolean;
  onServerPaginationChange: (pageNumber: number, pageSize: number) => void;
  serverPaginationData: {
    pageSize?: number;
    currentPage?: number;
    sortBy?: SortByItem[];
    searchColumn?: string;
  };
  pageSize?: number;
  noResults?: string | ((filterString: string) => ReactNode);
  sticky?: boolean;
  rowCount: number;
  wrapperRef?: MutableRefObject<HTMLDivElement>;
  onColumnOrderChange: () => void;
  renderGroupingHeaders?: () => JSX.Element;
  renderTimeComparisonDropdown?: () => JSX.Element;
  handleSortByChange: (sortBy: SortByItem[]) => void;
  sortByFromParent: SortByItem[];
  manualSearch?: boolean;
  onSearchChange?: (searchText: string) => void;
  initialSearchText?: string;
  searchInputId?: string;
  onSearchColChange: (searchCol: string) => void;
  searchOptions: SearchOption[];
}

export interface RenderHTMLCellProps extends HTMLProps<HTMLTableCellElement> {
  cellContent: ReactNode;
}

const sortTypes = {
  alphanumeric: sortAlphanumericCaseInsensitive,
};

const StyledSpace = styled(Space)`
  display: flex;
  justify-content: flex-end;

  .search-select-container {
    display: flex;
  }

  .search-by-label {
    align-self: center;
    margin-right: 4px;
  }
`;

// Be sure to pass our updateMyData and the skipReset option
export default typedMemo(function DataTable<D extends object>({
  tableClassName,
  columns,
  data,
  serverPaginationData,
  width: initialWidth = '100%',
  height: initialHeight = 300,
  pageSize: initialPageSize = 0,
  initialState: initialState_ = {},
  pageSizeOptions = PAGE_SIZE_OPTIONS,
  maxPageItemCount = 9,
  sticky: doSticky,
  searchInput = true,
  onServerPaginationChange,
  rowCount,
  selectPageSize,
  noResults: noResultsText = 'No data found',
  hooks,
  serverPagination,
  wrapperRef: userWrapperRef,
  onColumnOrderChange,
  renderGroupingHeaders,
  renderTimeComparisonDropdown,
  handleSortByChange,
  sortByFromParent = [],
  manualSearch = false,
  onSearchChange,
  initialSearchText,
  searchInputId,
  onSearchColChange,
  searchOptions,
  ...moreUseTableOptions
}: DataTableProps<D>): JSX.Element {
  const tableHooks: PluginHook<D>[] = [
    useGlobalFilter,
    useSortBy,
    usePagination,
    useColumnOrder,
    doSticky ? useSticky : [],
    hooks || [],
  ].flat();

  const columnNames = Object.keys(data?.[0] || {});
  const previousColumnNames = usePrevious(columnNames);
  const resultsSize = serverPagination ? rowCount : data.length;
  const sortByRef = useRef([]); // cache initial `sortby` so sorting doesn't trigger page reset
  const pageSizeRef = useRef([initialPageSize, resultsSize]);
  const hasPagination = initialPageSize > 0 && resultsSize > 0; // pageSize == 0 means no pagination
  const hasGlobalControl =
    hasPagination || !!searchInput || renderTimeComparisonDropdown;
  const initialState = {
    ...initialState_,
    // zero length means all pages, the `usePagination` plugin does not
    // understand pageSize = 0
    // sortBy: sortByRef.current,
    sortBy: serverPagination ? sortByFromParent : sortByRef.current,
    pageSize: initialPageSize > 0 ? initialPageSize : resultsSize || 10,
  };
  const defaultWrapperRef = useRef<HTMLDivElement>(null);
  const globalControlRef = useRef<HTMLDivElement>(null);
  const paginationRef = useRef<HTMLDivElement>(null);
  const wrapperRef = userWrapperRef || defaultWrapperRef;
  const paginationData = JSON.stringify(serverPaginationData);

  const defaultGetTableSize = useCallback(() => {
    if (wrapperRef.current) {
      // `initialWidth` and `initialHeight` could be also parameters like `100%`
      // `Number` returns `NaN` on them, then we fallback to computed size
      const width = Number(initialWidth) || wrapperRef.current.clientWidth;
      const height =
        (Number(initialHeight) || wrapperRef.current.clientHeight) -
        (globalControlRef.current?.clientHeight || 0) -
        (paginationRef.current?.clientHeight || 0);
      return { width, height };
    }
    return undefined;
    // eslint-disable-next-line react-hooks/exhaustive-deps
  }, [
    initialHeight,
    initialWidth,
    wrapperRef,
    hasPagination,
    hasGlobalControl,
    paginationRef,
    resultsSize,
    paginationData,
  ]);

  const defaultGlobalFilter: FilterType<D> = useCallback(
    (rows: Row<D>[], columnIds: IdType<D>[], filterValue: string) => {
      // allow searching by "col1_value col2_value"
      const joinedString = (row: Row<D>) =>
        columnIds.map(x => row.values[x]).join(' ');
      return matchSorter(rows, filterValue, {
        keys: [...columnIds, joinedString],
        threshold: rankings.ACRONYM,
      }) as typeof rows;
    },
    [],
  );

  const {
    getTableProps,
    getTableBodyProps,
    prepareRow,
    headerGroups,
    footerGroups,
    page,
    pageCount,
    gotoPage,
    preGlobalFilteredRows,
    setGlobalFilter,
    setPageSize: setPageSize_,
    wrapStickyTable,
    setColumnOrder,
    allColumns,
    state: {
      pageIndex,
      pageSize,
      globalFilter: filterValue,
      sticky = {},
      sortBy,
    },
  } = useTable<D>(
    {
      columns,
      data,
      initialState,
      getTableSize: defaultGetTableSize,
      globalFilter: defaultGlobalFilter,
      sortTypes,
      autoResetSortBy: !isEqual(columnNames, previousColumnNames),
      manualSortBy: !!serverPagination,
      ...moreUseTableOptions,
    },
    ...tableHooks,
  );

  const handleSearchChange = useCallback(
    (query: string) => {
      if (manualSearch && onSearchChange) {
        onSearchChange(query);
      } else {
        setGlobalFilter(query);
      }
    },
    [manualSearch, onSearchChange, setGlobalFilter],
  );

  // updating the sort by to the own State of table viz
  useEffect(() => {
    const serverSortBy = serverPaginationData?.sortBy || [];

    if (serverPagination && !isEqual(sortBy, serverSortBy)) {
      if (Array.isArray(sortBy) && sortBy.length > 0) {
        const [sortByItem] = sortBy;
        const matchingColumn = columns.find(col => col?.id === sortByItem?.id);

        if (matchingColumn && 'columnKey' in matchingColumn) {
          const sortByWithColumnKey: SortByItem = {
            ...sortByItem,
            key: (matchingColumn as { columnKey: string }).columnKey,
          };

          handleSortByChange([sortByWithColumnKey]);
        }
      } else {
        handleSortByChange([]);
      }
    }
  }, [sortBy]);

  // make setPageSize accept 0
  const setPageSize = (size: number) => {
    if (serverPagination) {
      onServerPaginationChange(0, size);
    }
    // keep the original size if data is empty
    if (size || resultsSize !== 0) {
      setPageSize_(size === 0 ? resultsSize : size);
    }
  };

  const noResults =
    typeof noResultsText === 'function'
      ? noResultsText(filterValue as string)
      : noResultsText;

  const getNoResults = () => <div className="dt-no-results">{noResults}</div>;

  if (!columns || columns.length === 0) {
    return (
      wrapStickyTable ? wrapStickyTable(getNoResults) : getNoResults()
    ) as JSX.Element;
  }

  const shouldRenderFooter = columns.some(x => !!x.Footer);

  let columnBeingDragged = -1;

  const onDragStart = (e: DragEvent) => {
    const el = e.target as HTMLTableCellElement;
    columnBeingDragged = allColumns.findIndex(
      col => col.id === el.dataset.columnName,
    );
    e.dataTransfer.setData('text/plain', `${columnBeingDragged}`);
  };

  const onDrop = (e: DragEvent) => {
    const el = e.target as HTMLTableCellElement;
    const newPosition = allColumns.findIndex(
      col => col.id === el.dataset.columnName,
    );

    if (newPosition !== -1) {
      const currentCols = allColumns.map(c => c.id);
      const colToBeMoved = currentCols.splice(columnBeingDragged, 1);
      currentCols.splice(newPosition, 0, colToBeMoved[0]);
      setColumnOrder(currentCols);
      // toggle value in TableChart to trigger column width recalc
      onColumnOrderChange();
    }
    e.preventDefault();
  };

  const renderTable = () => (
    <table {...getTableProps({ className: tableClassName })}>
      <thead>
        {renderGroupingHeaders ? renderGroupingHeaders() : null}
        {headerGroups.map(headerGroup => {
          const { key: headerGroupKey, ...headerGroupProps } =
            headerGroup.getHeaderGroupProps();
          return (
            <tr key={headerGroupKey || headerGroup.id} {...headerGroupProps}>
              {headerGroup.headers.map(column =>
                column.render('Header', {
                  key: column.id,
                  ...column.getSortByToggleProps(),
                  onDragStart,
                  onDrop,
                }),
              )}
            </tr>
          );
        })}
      </thead>
      <tbody {...getTableBodyProps()}>
        {page && page.length > 0 ? (
          page.map(row => {
            prepareRow(row);
            const { key: rowKey, ...rowProps } = row.getRowProps();
            return (
              <tr key={rowKey || row.id} {...rowProps} role="row">
                {row.cells.map(cell =>
                  cell.render('Cell', { key: cell.column.id }),
                )}
              </tr>
            );
          })
        ) : (
          <tr>
            <td className="dt-no-results" colSpan={columns.length}>
              {noResults}
            </td>
          </tr>
        )}
      </tbody>
      {shouldRenderFooter && (
        <tfoot>
          {footerGroups.map(footerGroup => {
            const { key: footerGroupKey, ...footerGroupProps } =
              footerGroup.getHeaderGroupProps();
            return (
              <tr
                key={footerGroupKey || footerGroup.id}
                {...footerGroupProps}
                role="row"
              >
                {footerGroup.headers.map(column =>
                  column.render('Footer', { key: column.id }),
                )}
              </tr>
            );
          })}
        </tfoot>
      )}
    </table>
  );

  // force update the pageSize when it's been update from the initial state
  if (
    pageSizeRef.current[0] !== initialPageSize ||
    // when initialPageSize stays as zero, but total number of records changed,
    // we'd also need to update page size
    (initialPageSize === 0 && pageSizeRef.current[1] !== resultsSize)
  ) {
    pageSizeRef.current = [initialPageSize, resultsSize];
    setPageSize(initialPageSize);
  }

  const paginationStyle: CSSProperties = sticky.height
    ? {}
    : { visibility: 'hidden' };

  let resultPageCount = pageCount;
  let resultCurrentPageSize = pageSize;
  let resultCurrentPage = pageIndex;
  let resultOnPageChange: (page: number) => void = gotoPage;
  if (serverPagination) {
    const serverPageSize = serverPaginationData?.pageSize ?? initialPageSize;
    resultPageCount = Math.ceil(rowCount / serverPageSize);
    if (!Number.isFinite(resultPageCount)) {
      resultPageCount = 0;
    }
    resultCurrentPageSize = serverPageSize;
    const foundPageSizeIndex = pageSizeOptions.findIndex(
      ([option]) => option >= resultCurrentPageSize,
    );
    if (foundPageSizeIndex === -1) {
      resultCurrentPageSize = 0;
    }
    resultCurrentPage = serverPaginationData?.currentPage ?? 0;
    resultOnPageChange = (pageNumber: number) =>
      onServerPaginationChange(pageNumber, serverPageSize);
  }

  return (
    <div
      ref={wrapperRef}
      style={{ width: initialWidth, height: initialHeight }}
    >
      {hasGlobalControl ? (
        <div ref={globalControlRef} className="form-inline dt-controls">
          <div className="row">
            <div
              className={renderTimeComparisonDropdown ? 'col-sm-5' : 'col-sm-6'}
            >
              {hasPagination ? (
                <SelectPageSize
                  total={resultsSize}
                  current={resultCurrentPageSize}
                  options={pageSizeOptions}
                  selectRenderer={
                    typeof selectPageSize === 'boolean'
                      ? undefined
                      : selectPageSize
                  }
                  onChange={setPageSize}
                />
              ) : null}
            </div>
            {searchInput ? (
<<<<<<< HEAD
              <div
                className="col-sm-6"
                css={css`
                  display: flex;
                  justify-content: end;
                `}
              >
=======
              <StyledSpace className="col-sm-6">
                {serverPagination && (
                  <div className="search-select-container">
                    <span className="search-by-label">Search by: </span>
                    <SearchSelectDropdown
                      searchOptions={searchOptions}
                      value={serverPaginationData?.searchColumn || ''}
                      onChange={onSearchColChange}
                    />
                  </div>
                )}
>>>>>>> 73701b72
                <GlobalFilter<D>
                  searchInput={
                    typeof searchInput === 'boolean' ? undefined : searchInput
                  }
                  preGlobalFilteredRows={preGlobalFilteredRows}
                  setGlobalFilter={
                    manualSearch ? handleSearchChange : setGlobalFilter
                  }
                  filterValue={manualSearch ? initialSearchText : filterValue}
                  id={searchInputId}
                  serverPagination={!!serverPagination}
                  rowCount={rowCount}
                />
              </StyledSpace>
            ) : null}
            {renderTimeComparisonDropdown ? (
              <div
                className="col-sm-1"
                style={{ float: 'right', marginTop: '6px' }}
              >
                {renderTimeComparisonDropdown()}
              </div>
            ) : null}
          </div>
        </div>
      ) : null}
      {wrapStickyTable ? wrapStickyTable(renderTable) : renderTable()}
      {hasPagination && resultPageCount > 1 ? (
        <SimplePagination
          ref={paginationRef}
          style={paginationStyle}
          maxPageItemCount={maxPageItemCount}
          pageCount={resultPageCount}
          currentPage={resultCurrentPage}
          onPageChange={resultOnPageChange}
        />
      ) : null}
    </div>
  );
});<|MERGE_RESOLUTION|>--- conflicted
+++ resolved
@@ -27,7 +27,7 @@
   DragEvent,
   useEffect,
 } from 'react';
-import { css, typedMemo, usePrevious } from '@superset-ui/core';
+import { styled, typedMemo, usePrevious } from '@superset-ui/core';
 import {
   useTable,
   usePagination,
@@ -41,10 +41,6 @@
   Row,
 } from 'react-table';
 import { matchSorter, rankings } from 'match-sorter';
-<<<<<<< HEAD
-=======
-import { styled, typedMemo, usePrevious } from '@superset-ui/core';
->>>>>>> 73701b72
 import { isEqual } from 'lodash';
 import { Space } from 'antd';
 import GlobalFilter, { GlobalFilterProps } from './components/GlobalFilter';
@@ -469,15 +465,6 @@
               ) : null}
             </div>
             {searchInput ? (
-<<<<<<< HEAD
-              <div
-                className="col-sm-6"
-                css={css`
-                  display: flex;
-                  justify-content: end;
-                `}
-              >
-=======
               <StyledSpace className="col-sm-6">
                 {serverPagination && (
                   <div className="search-select-container">
@@ -489,7 +476,6 @@
                     />
                   </div>
                 )}
->>>>>>> 73701b72
                 <GlobalFilter<D>
                   searchInput={
                     typeof searchInput === 'boolean' ? undefined : searchInput
