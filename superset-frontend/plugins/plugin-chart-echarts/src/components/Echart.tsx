--- conflicted
+++ resolved
@@ -28,15 +28,10 @@
 } from 'react';
 import { merge } from 'lodash';
 
-<<<<<<< HEAD
+import { useSelector } from 'react-redux';
+
 import { styled, themeObject } from '@superset-ui/core';
-import { use, init, EChartsType } from 'echarts/core';
-=======
-import { useSelector } from 'react-redux';
-
-import { styled } from '@superset-ui/core';
 import { use, init, EChartsType, registerLocale } from 'echarts/core';
->>>>>>> d3195433
 import {
   SankeyChart,
   PieChart,
@@ -204,19 +199,6 @@
         registerLocale(locale, lang.default);
       }
 
-<<<<<<< HEAD
-    Object.entries(zrEventHandlers || {}).forEach(([name, handler]) => {
-      chartRef.current?.getZr().off(name);
-      chartRef.current?.getZr().on(name, handler);
-    });
-    const themedEchartOptions = merge(
-      {},
-      getTheme(echartOptions),
-      echartOptions,
-    );
-    chartRef.current.setOption(themedEchartOptions, true);
-  }, [echartOptions, eventHandlers, zrEventHandlers]);
-=======
       if (!chartRef.current) {
         chartRef.current = init(divRef.current, null, { locale });
       }
@@ -231,7 +213,12 @@
         chartRef.current?.getZr().on(name, handler);
       });
 
-      chartRef.current.setOption(echartOptions, true);
+      const themedEchartOptions = merge(
+        {},
+        getTheme(echartOptions),
+        echartOptions,
+      );
+      chartRef.current.setOption(themedEchartOptions, true);
 
       // did mount
       handleSizeChange({ width, height });
@@ -239,7 +226,6 @@
 
     loadLocaleAndInitChart();
   }, [echartOptions, eventHandlers, zrEventHandlers, locale]);
->>>>>>> d3195433
 
   // highlighting
   useEffect(() => {
